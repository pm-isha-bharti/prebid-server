package pubmatic

import (
	"encoding/json"
	"net/http"
	"sort"
	"strings"
	"testing"

	"github.com/prebid/openrtb/v17/openrtb2"
	"github.com/prebid/prebid-server/adapters"
	"github.com/prebid/prebid-server/adapters/adapterstest"
	"github.com/prebid/prebid-server/config"
	"github.com/prebid/prebid-server/openrtb_ext"
	"github.com/stretchr/testify/assert"
)

func TestJsonSamples(t *testing.T) {
	bidder, buildErr := Builder(openrtb_ext.BidderPubmatic, config.Adapter{
		Endpoint: "https://hbopenbid.pubmatic.com/translator?source=prebid-server"}, config.Server{ExternalUrl: "http://hosturl.com", GvlID: 1, DataCenter: "2"})

	if buildErr != nil {
		t.Fatalf("Builder returned unexpected error %v", buildErr)
	}

	adapterstest.RunJSONBidderTest(t, "pubmatictest", bidder)
}

func TestGetBidTypeVideo(t *testing.T) {
	pubmaticExt := &pubmaticBidExt{}
	pubmaticExt.BidType = new(int)
	*pubmaticExt.BidType = 1
	actualBidTypeValue := getBidType(pubmaticExt)
	if actualBidTypeValue != openrtb_ext.BidTypeVideo {
		t.Errorf("Expected Bid Type value was: %v, actual value is: %v", openrtb_ext.BidTypeVideo, actualBidTypeValue)
	}
}

func TestGetBidTypeForMissingBidTypeExt(t *testing.T) {
	pubmaticExt := &pubmaticBidExt{}
	actualBidTypeValue := getBidType(pubmaticExt)
	// banner is the default bid type when no bidType key is present in the bid.ext
	if actualBidTypeValue != "banner" {
		t.Errorf("Expected Bid Type value was: banner, actual value is: %v", actualBidTypeValue)
	}
}

func TestGetBidTypeBanner(t *testing.T) {
	pubmaticExt := &pubmaticBidExt{}
	pubmaticExt.BidType = new(int)
	*pubmaticExt.BidType = 0
	actualBidTypeValue := getBidType(pubmaticExt)
	if actualBidTypeValue != openrtb_ext.BidTypeBanner {
		t.Errorf("Expected Bid Type value was: %v, actual value is: %v", openrtb_ext.BidTypeBanner, actualBidTypeValue)
	}
}

func TestGetBidTypeNative(t *testing.T) {
	pubmaticExt := &pubmaticBidExt{}
	pubmaticExt.BidType = new(int)
	*pubmaticExt.BidType = 2
	actualBidTypeValue := getBidType(pubmaticExt)
	if actualBidTypeValue != openrtb_ext.BidTypeNative {
		t.Errorf("Expected Bid Type value was: %v, actual value is: %v", openrtb_ext.BidTypeNative, actualBidTypeValue)
	}
}

func TestGetBidTypeForUnsupportedCode(t *testing.T) {
	pubmaticExt := &pubmaticBidExt{}
	pubmaticExt.BidType = new(int)
	*pubmaticExt.BidType = 99
	actualBidTypeValue := getBidType(pubmaticExt)
	if actualBidTypeValue != openrtb_ext.BidTypeBanner {
		t.Errorf("Expected Bid Type value was: %v, actual value is: %v", openrtb_ext.BidTypeBanner, actualBidTypeValue)
	}
}

func TestParseImpressionObject(t *testing.T) {
	type args struct {
		imp                      *openrtb2.Imp
		extractWrapperExtFromImp bool
		extractPubIDFromImp      bool
	}
	tests := []struct {
		name                string
		args                args
		expectedWrapperExt  *pubmaticWrapperExt
		expectedPublisherId string
		wantErr             bool
		expectedBidfloor    float64
	}{
		{
			name: "imp.bidfloor empty and kadfloor set",
			args: args{
				imp: &openrtb2.Imp{
					Video: &openrtb2.Video{},
					Ext:   json.RawMessage(`{"bidder":{"kadfloor":"0.12"}}`),
				},
			},
			expectedBidfloor: 0.12,
		},
		{
			name: "imp.bidfloor set and kadfloor empty",
			args: args{
				imp: &openrtb2.Imp{
					BidFloor: 0.12,
					Video:    &openrtb2.Video{},
					Ext:      json.RawMessage(`{"bidder":{}}`),
				},
			},
			expectedBidfloor: 0.12,
		},
		{
			name: "imp.bidfloor set and kadfloor invalid",
			args: args{
				imp: &openrtb2.Imp{
					BidFloor: 0.12,
					Video:    &openrtb2.Video{},
					Ext:      json.RawMessage(`{"bidder":{"kadfloor":"aaa"}}`),
				},
			},
			expectedBidfloor: 0.12,
		},
		{
			name: "imp.bidfloor set and kadfloor set, preference to kadfloor",
			args: args{
				imp: &openrtb2.Imp{
					BidFloor: 0.12,
					Video:    &openrtb2.Video{},
					Ext:      json.RawMessage(`{"bidder":{"kadfloor":"0.11"}}`),
				},
			},
			expectedBidfloor: 0.11,
		},
		{
			name: "kadfloor string set with whitespace",
			args: args{
				imp: &openrtb2.Imp{
					BidFloor: 0.12,
					Video:    &openrtb2.Video{},
					Ext:      json.RawMessage(`{"bidder":{"kadfloor":" \t  0.13  "}}`),
				},
			},
			expectedBidfloor: 0.13,
		},
	}
	for _, tt := range tests {
		t.Run(tt.name, func(t *testing.T) {
			receivedWrapperExt, receivedPublisherId, err := parseImpressionObject(tt.args.imp, tt.args.extractWrapperExtFromImp, tt.args.extractPubIDFromImp)
			assert.Equal(t, tt.wantErr, err != nil)
			assert.Equal(t, tt.expectedWrapperExt, receivedWrapperExt)
			assert.Equal(t, tt.expectedPublisherId, receivedPublisherId)
			assert.Equal(t, tt.expectedBidfloor, tt.args.imp.BidFloor)
		})
	}
}

func TestExtractPubmaticExtFromRequest(t *testing.T) {
	type args struct {
		request *openrtb2.BidRequest
	}
	tests := []struct {
		name           string
		args           args
		expectedReqExt extRequestAdServer
		wantErr        bool
	}{
		{
			name: "nil request",
			args: args{
				request: nil,
			},
			wantErr: false,
		},
		{
			name: "nil req.ext",
			args: args{
				request: &openrtb2.BidRequest{Ext: nil},
			},
			wantErr: false,
		},
		{
			name: "Pubmatic wrapper ext missing/empty (empty bidderparms)",
			args: args{
				request: &openrtb2.BidRequest{
					Ext: json.RawMessage(`{"prebid":{"bidderparams":{}}}`),
				},
			},
			expectedReqExt: extRequestAdServer{
				ExtRequest: openrtb_ext.ExtRequest{
					Prebid: openrtb_ext.ExtRequestPrebid{
						BidderParams: json.RawMessage("{}"),
					},
				},
			},
			wantErr: false,
		},
		{
			name: "Only Pubmatic wrapper ext present",
			args: args{
				request: &openrtb2.BidRequest{
					Ext: json.RawMessage(`{"prebid":{"bidderparams":{"wrapper":{"profile":123,"version":456}}}}`),
				},
			},
			expectedReqExt: extRequestAdServer{
				Wrapper: &pubmaticWrapperExt{ProfileID: 123, VersionID: 456},
				ExtRequest: openrtb_ext.ExtRequest{
					Prebid: openrtb_ext.ExtRequestPrebid{
						BidderParams: json.RawMessage(`{"wrapper":{"profile":123,"version":456}}`),
					},
				},
			},
			wantErr: false,
		},
		{
			name: "Invalid Pubmatic wrapper ext",
			args: args{
				request: &openrtb2.BidRequest{
					Ext: json.RawMessage(`{"prebid":{"bidderparams":"}}}`),
				},
			},
			wantErr: true,
		},
		{
			name: "Valid Pubmatic acat ext",
			args: args{
				request: &openrtb2.BidRequest{
					Ext: json.RawMessage(`{"prebid":{"bidderparams":{"acat":[" drg \t","dlu","ssr"],"wrapper":{"profile":123,"version":456}}}}`),
				},
			},
			expectedReqExt: extRequestAdServer{
				Wrapper: &pubmaticWrapperExt{ProfileID: 123, VersionID: 456},
				Acat:    []string{"drg", "dlu", "ssr"},
				ExtRequest: openrtb_ext.ExtRequest{
					Prebid: openrtb_ext.ExtRequestPrebid{
						BidderParams: json.RawMessage(`{"acat":[" drg \t","dlu","ssr"],"wrapper":{"profile":123,"version":456}}`),
					},
				},
			},
			wantErr: false,
		},
		{
			name: "Invalid Pubmatic acat ext",
			args: args{
				request: &openrtb2.BidRequest{
					Ext: json.RawMessage(`{"prebid":{"bidderparams":{"acat":[1,3,4],"wrapper":{"profile":123,"version":456}}}}`),
				},
			},
			expectedReqExt: extRequestAdServer{
				Wrapper: &pubmaticWrapperExt{ProfileID: 123, VersionID: 456},
				ExtRequest: openrtb_ext.ExtRequest{
					Prebid: openrtb_ext.ExtRequestPrebid{
						BidderParams: json.RawMessage(`{"acat":[1,3,4],"wrapper":{"profile":123,"version":456}}`),
					},
				},
			},
			wantErr: true,
		},
		{
			name: "Valid Pubmatic marketplace ext",
			args: args{
				request: &openrtb2.BidRequest{
					Ext: json.RawMessage(`{"prebid":{"alternatebiddercodes":{"enabled":true,"bidders":{"pubmatic":{"enabled":true,"allowedbiddercodes":["groupm"]}}},"bidderparams":{"wrapper":{"profile":123,"version":456}}}}`),
				},
			},
			expectedReqExt: extRequestAdServer{
				Marketplace: &marketplaceReqExt{AllowedBidders: []string{"pubmatic", "groupm"}},
				Wrapper:     &pubmaticWrapperExt{ProfileID: 123, VersionID: 456},
				ExtRequest: openrtb_ext.ExtRequest{
					Prebid: openrtb_ext.ExtRequestPrebid{
						BidderParams:         json.RawMessage(`{"wrapper":{"profile":123,"version":456}}`),
						AlternateBidderCodes: &openrtb_ext.ExtAlternateBidderCodes{Enabled: true, Bidders: map[string]openrtb_ext.ExtAdapterAlternateBidderCodes{"pubmatic": {Enabled: true, AllowedBidderCodes: []string{"groupm"}}}},
					},
				},
			},
			wantErr: false,
		},
	}
	for _, tt := range tests {
		t.Run(tt.name, func(t *testing.T) {
			gotReqExt, err := extractPubmaticExtFromRequest(tt.args.request)
			assert.Equal(t, tt.wantErr, err != nil)
			assert.Equal(t, tt.expectedReqExt, gotReqExt)
		})
	}
}

func TestPubmaticAdapter_MakeRequests(t *testing.T) {
	type fields struct {
		URI string
	}
	type args struct {
		request *openrtb2.BidRequest
		reqInfo *adapters.ExtraRequestInfo
	}
	tests := []struct {
		name            string
		fields          fields
		args            args
		expectedReqData []*adapters.RequestData
		wantErr         bool
	}{
		// Happy paths covered by TestJsonSamples()
		// Covering only error scenarios here
		{
			name: "invalid bidderparams",
			args: args{
				request: &openrtb2.BidRequest{Ext: json.RawMessage(`{"prebid":{"bidderparams":{"wrapper":"123"}}}`)},
			},
			wantErr: true,
		},
	}
	for _, tt := range tests {
		t.Run(tt.name, func(t *testing.T) {
			a := &PubmaticAdapter{
				URI: tt.fields.URI,
			}
			gotReqData, gotErr := a.MakeRequests(tt.args.request, tt.args.reqInfo)
			assert.Equal(t, tt.wantErr, len(gotErr) != 0)
			assert.Equal(t, tt.expectedReqData, gotReqData)
		})
	}
}

func TestPubmaticAdapter_MakeBids(t *testing.T) {
	type fields struct {
		URI string
	}
	type args struct {
		internalRequest *openrtb2.BidRequest
		externalRequest *adapters.RequestData
		response        *adapters.ResponseData
	}
	tests := []struct {
		name     string
		fields   fields
		args     args
		wantErr  []error
		wantResp *adapters.BidderResponse
	}{
		{
			name: "happy path, valid response with all bid params",
			args: args{
				response: &adapters.ResponseData{
					StatusCode: http.StatusOK,
					Body:       []byte(`{"id": "test-request-id", "seatbid":[{"seat": "958", "bid":[{"id": "7706636740145184841", "impid": "test-imp-id", "price": 0.500000, "adid": "29681110", "adm": "some-test-ad", "adomain":["pubmatic.com"], "crid": "29681110", "h": 250, "w": 300, "dealid": "testdeal", "ext":{"dspid": 6, "deal_channel": 1, "prebiddealpriority": 1}}]}], "bidid": "5778926625248726496", "cur": "USD"}`),
				},
			},
			wantErr: nil,
			wantResp: &adapters.BidderResponse{
				Bids: []*adapters.TypedBid{
					{
						Bid: &openrtb2.Bid{
							ID:      "7706636740145184841",
							ImpID:   "test-imp-id",
							Price:   0.500000,
							AdID:    "29681110",
							AdM:     "some-test-ad",
							ADomain: []string{"pubmatic.com"},
							CrID:    "29681110",
							H:       250,
							W:       300,
							DealID:  "testdeal",
							Ext:     json.RawMessage(`{"dspid": 6, "deal_channel": 1, "prebiddealpriority": 1}`),
						},
						DealPriority: 1,
						BidType:      openrtb_ext.BidTypeBanner,
						BidVideo:     &openrtb_ext.ExtBidPrebidVideo{},
					},
				},
				Currency: "USD",
			},
		},
		{
			name: "ignore invalid prebiddealpriority",
			args: args{
				response: &adapters.ResponseData{
					StatusCode: http.StatusOK,
					Body:       []byte(`{"id": "test-request-id", "seatbid":[{"seat": "958", "bid":[{"id": "7706636740145184841", "impid": "test-imp-id", "price": 0.500000, "adid": "29681110", "adm": "some-test-ad", "adomain":["pubmatic.com"], "crid": "29681110", "h": 250, "w": 300, "dealid": "testdeal", "ext":{"dspid": 6, "deal_channel": 1, "prebiddealpriority": -1}}]}], "bidid": "5778926625248726496", "cur": "USD"}`),
				},
			},
			wantErr: nil,
			wantResp: &adapters.BidderResponse{
				Bids: []*adapters.TypedBid{
					{
						Bid: &openrtb2.Bid{
							ID:      "7706636740145184841",
							ImpID:   "test-imp-id",
							Price:   0.500000,
							AdID:    "29681110",
							AdM:     "some-test-ad",
							ADomain: []string{"pubmatic.com"},
							CrID:    "29681110",
							H:       250,
							W:       300,
							DealID:  "testdeal",
							Ext:     json.RawMessage(`{"dspid": 6, "deal_channel": 1, "prebiddealpriority": -1}`),
						},
						BidType:  openrtb_ext.BidTypeBanner,
						BidVideo: &openrtb_ext.ExtBidPrebidVideo{},
					},
				},
				Currency: "USD",
			},
		},
	}
	for _, tt := range tests {
		t.Run(tt.name, func(t *testing.T) {
			a := &PubmaticAdapter{
				URI: tt.fields.URI,
			}
			gotResp, gotErr := a.MakeBids(tt.args.internalRequest, tt.args.externalRequest, tt.args.response)
			assert.Equal(t, tt.wantErr, gotErr, gotErr)
			assert.Equal(t, tt.wantResp, gotResp)
		})
	}
}

<<<<<<< HEAD
func TestPopulateFirstPartyDataImpAttributes(t *testing.T) {
	type args struct {
		data      json.RawMessage
		impExtMap map[string]interface{}
	}
	tests := []struct {
		name           string
		args           args
		expectedImpExt map[string]interface{}
	}{
		{
			name: "Only Targeting present in imp.ext.data",
			args: args{
				data:      json.RawMessage(`{"sport":["rugby","cricket"]}`),
				impExtMap: map[string]interface{}{},
			},
			expectedImpExt: map[string]interface{}{
				"key_val": "sport=rugby,cricket",
			},
		},
		{
			name: "Targeting and adserver object present in imp.ext.data",
			args: args{
				data:      json.RawMessage(`{"adserver": {"name": "gam","adslot": "/1111/home"},"pbadslot": "/2222/home","sport":["rugby","cricket"]}`),
				impExtMap: map[string]interface{}{},
			},
			expectedImpExt: map[string]interface{}{
				"dfp_ad_unit_code": "/1111/home",
				"key_val":          "sport=rugby,cricket",
			},
		},
		{
			name: "Targeting and pbadslot key present in imp.ext.data ",
			args: args{
				data:      json.RawMessage(`{"pbadslot": "/2222/home","sport":["rugby","cricket"]}`),
				impExtMap: map[string]interface{}{},
			},
			expectedImpExt: map[string]interface{}{
				"dfp_ad_unit_code": "/2222/home",
				"key_val":          "sport=rugby,cricket",
			},
		},
		{
			name: "Targeting and Invalid Adserver object in imp.ext.data",
			args: args{
				data:      json.RawMessage(`{"adserver": "invalid","sport":["rugby","cricket"]}`),
				impExtMap: map[string]interface{}{},
			},
			expectedImpExt: map[string]interface{}{
				"key_val": "sport=rugby,cricket",
			},
		},
		{
			name: "key_val already present in imp.ext.data",
			args: args{
				data: json.RawMessage(`{"sport":["rugby","cricket"]}`),
				impExtMap: map[string]interface{}{
					"key_val": "k1=v1|k2=v2",
				},
			},
			expectedImpExt: map[string]interface{}{
				"key_val": "k1=v1|k2=v2|sport=rugby,cricket",
			},
		},
		{
			name: "int data present in imp.ext.data",
			args: args{
				data:      json.RawMessage(`{"age": 25}`),
				impExtMap: map[string]interface{}{},
			},
			expectedImpExt: map[string]interface{}{
				"key_val": "age=25",
			},
		},
		{
			name: "float data present in imp.ext.data",
			args: args{
				data:      json.RawMessage(`{"floor": 0.15}`),
				impExtMap: map[string]interface{}{},
			},
			expectedImpExt: map[string]interface{}{
				"key_val": "floor=0.15",
			},
		},
		{
			name: "bool data present in imp.ext.data",
			args: args{
				data:      json.RawMessage(`{"k1": true}`),
				impExtMap: map[string]interface{}{},
			},
			expectedImpExt: map[string]interface{}{
				"key_val": "k1=true",
			},
		},
		{
			name: "imp.ext.data is not present",
			args: args{
				data:      nil,
				impExtMap: map[string]interface{}{},
			},
			expectedImpExt: map[string]interface{}{},
		},
		{
			name: "string with spaces present in imp.ext.data",
			args: args{
				data:      json.RawMessage(`{"  category  ": "   cinema  "}`),
				impExtMap: map[string]interface{}{},
			},
			expectedImpExt: map[string]interface{}{
				"key_val": "category=cinema",
			},
		},
		{
			name: "string array with spaces present in imp.ext.data",
			args: args{
				data:      json.RawMessage(`{"  country\t": ["  India", "\tChina  "]}`),
				impExtMap: map[string]interface{}{},
			},
			expectedImpExt: map[string]interface{}{
				"key_val": "country=India,China",
			},
		},
		{
			name: "Invalid data present in imp.ext.data",
			args: args{
				data:      json.RawMessage(`{"country": [1, "India"],"category":"movies"}`),
				impExtMap: map[string]interface{}{},
			},
			expectedImpExt: map[string]interface{}{
				"key_val": "category=movies",
			},
=======
func Test_getAlternateBidderCodesFromRequest(t *testing.T) {
	type args struct {
		bidRequest *openrtb2.BidRequest
	}
	tests := []struct {
		name string
		args args
		want []string
	}{
		{
			name: "request.ext nil",
			args: args{
				bidRequest: &openrtb2.BidRequest{Ext: nil},
			},
			want: nil,
		},
		{
			name: "alternatebiddercodes not present in request.ext",
			args: args{
				bidRequest: &openrtb2.BidRequest{Ext: json.RawMessage(`{"prebid":{}}`)},
			},
			want: nil,
		},
		{
			name: "alternatebiddercodes feature disabled",
			args: args{
				bidRequest: &openrtb2.BidRequest{Ext: json.RawMessage(`{"prebid":{"alternatebiddercodes":{"enabled":false,"bidders":{"pubmatic":{"enabled":true,"allowedbiddercodes":["groupm"]}}}}}`)},
			},
			want: []string{"pubmatic"},
		},
		{
			name: "alternatebiddercodes disabled at bidder level",
			args: args{
				bidRequest: &openrtb2.BidRequest{Ext: json.RawMessage(`{"prebid":{"alternatebiddercodes":{"enabled":true,"bidders":{"pubmatic":{"enabled":false,"allowedbiddercodes":["groupm"]}}}}}`)},
			},
			want: []string{"pubmatic"},
		},
		{
			name: "alternatebiddercodes list not defined",
			args: args{
				bidRequest: &openrtb2.BidRequest{Ext: json.RawMessage(`{"prebid":{"alternatebiddercodes":{"enabled":true,"bidders":{"pubmatic":{"enabled":true}}}}}`)},
			},
			want: []string{"all"},
		},
		{
			name: "wildcard in alternatebiddercodes list",
			args: args{
				bidRequest: &openrtb2.BidRequest{Ext: json.RawMessage(`{"prebid":{"alternatebiddercodes":{"enabled":true,"bidders":{"pubmatic":{"enabled":true,"allowedbiddercodes":["*"]}}}}}`)},
			},
			want: []string{"all"},
		},
		{
			name: "empty alternatebiddercodes list",
			args: args{
				bidRequest: &openrtb2.BidRequest{Ext: json.RawMessage(`{"prebid":{"alternatebiddercodes":{"enabled":true,"bidders":{"pubmatic":{"enabled":true,"allowedbiddercodes":[]}}}}}`)},
			},
			want: []string{"pubmatic"},
		},
		{
			name: "only groupm in alternatebiddercodes allowed",
			args: args{
				bidRequest: &openrtb2.BidRequest{Ext: json.RawMessage(`{"prebid":{"alternatebiddercodes":{"enabled":true,"bidders":{"pubmatic":{"enabled":true,"allowedbiddercodes":["groupm"]}}}}}`)},
			},
			want: []string{"pubmatic", "groupm"},
>>>>>>> 21b2bd60
		},
	}
	for _, tt := range tests {
		t.Run(tt.name, func(t *testing.T) {
<<<<<<< HEAD
			populateFirstPartyDataImpAttributes(tt.args.data, tt.args.impExtMap)
			assert.Equal(t, tt.expectedImpExt, tt.args.impExtMap)
		})
	}
}

func TestPopulateFirstPartyDataImpAttributesForMultipleAttributes(t *testing.T) {
	impExtMap := map[string]interface{}{
		"key_val": "k1=v1|k2=v2",
	}
	data := json.RawMessage(`{"sport":["rugby","cricket"],"pageType":"article","age":30,"floor":1.25}`)
	expectedKeyValArr := []string{"age=30", "floor=1.25", "k1=v1", "k2=v2", "pageType=article", "sport=rugby,cricket"}

	populateFirstPartyDataImpAttributes(data, impExtMap)

	//read dctr value and split on "|" for comparison
	actualKeyValArr := strings.Split(impExtMap[dctrKeyName].(string), "|")
	sort.Strings(actualKeyValArr)
	assert.Equal(t, expectedKeyValArr, actualKeyValArr)
}

func TestGetStringArray(t *testing.T) {
	tests := []struct {
		name   string
		input  interface{}
		output []string
	}{
		{
			name:   "Valid String Array",
			input:  append(make([]interface{}, 0), "hello", "world"),
			output: []string{"hello", "world"},
		},
		{
			name:   "Invalid String Array",
			input:  "hello",
			output: nil,
		},
	}
	for _, tt := range tests {
		t.Run(tt.name, func(t *testing.T) {
			got := getStringArray(tt.input)
			assert.Equal(t, tt.output, got)
		})
	}
}

func TestIsStringArray(t *testing.T) {
	tests := []struct {
		name   string
		input  []interface{}
		output bool
	}{
		{
			name:   "Valid String Array",
			input:  append(make([]interface{}, 0), "hello", "world"),
			output: true,
		},
		{
			name:   "Invalid String Array",
			input:  append(make([]interface{}, 0), 1, 2),
			output: false,
		},
	}
	for _, tt := range tests {
		t.Run(tt.name, func(t *testing.T) {
			got := isStringArray(tt.input)
			assert.Equal(t, tt.output, got)
		})
	}
}

func TestGetMapFromJSON(t *testing.T) {
	tests := []struct {
		name   string
		input  json.RawMessage
		output map[string]interface{}
	}{
		{
			name:  "Valid JSON",
			input: json.RawMessage("{\"buyid\":\"testBuyId\"}"),
			output: map[string]interface{}{
				"buyid": "testBuyId",
			},
		},
		{
			name:   "Invalid JSON",
			input:  json.RawMessage("{\"buyid\":}"),
			output: nil,
		},
	}
	for _, tt := range tests {
		t.Run(tt.name, func(t *testing.T) {
			got := getMapFromJSON(tt.input)
			assert.Equal(t, tt.output, got)
=======
			var reqExt *openrtb_ext.ExtRequest
			if len(tt.args.bidRequest.Ext) > 0 {
				err := json.Unmarshal(tt.args.bidRequest.Ext, &reqExt)
				if err != nil {
					t.Errorf("getAlternateBidderCodesFromRequest() = %v", err)
				}
			}

			got := getAlternateBidderCodesFromRequestExt(reqExt)
			assert.ElementsMatch(t, got, tt.want, tt.name)
>>>>>>> 21b2bd60
		})
	}
}<|MERGE_RESOLUTION|>--- conflicted
+++ resolved
@@ -3,7 +3,7 @@
 import (
 	"encoding/json"
 	"net/http"
-	"sort"
+  "sort"
 	"strings"
 	"testing"
 
@@ -416,139 +416,6 @@
 	}
 }
 
-<<<<<<< HEAD
-func TestPopulateFirstPartyDataImpAttributes(t *testing.T) {
-	type args struct {
-		data      json.RawMessage
-		impExtMap map[string]interface{}
-	}
-	tests := []struct {
-		name           string
-		args           args
-		expectedImpExt map[string]interface{}
-	}{
-		{
-			name: "Only Targeting present in imp.ext.data",
-			args: args{
-				data:      json.RawMessage(`{"sport":["rugby","cricket"]}`),
-				impExtMap: map[string]interface{}{},
-			},
-			expectedImpExt: map[string]interface{}{
-				"key_val": "sport=rugby,cricket",
-			},
-		},
-		{
-			name: "Targeting and adserver object present in imp.ext.data",
-			args: args{
-				data:      json.RawMessage(`{"adserver": {"name": "gam","adslot": "/1111/home"},"pbadslot": "/2222/home","sport":["rugby","cricket"]}`),
-				impExtMap: map[string]interface{}{},
-			},
-			expectedImpExt: map[string]interface{}{
-				"dfp_ad_unit_code": "/1111/home",
-				"key_val":          "sport=rugby,cricket",
-			},
-		},
-		{
-			name: "Targeting and pbadslot key present in imp.ext.data ",
-			args: args{
-				data:      json.RawMessage(`{"pbadslot": "/2222/home","sport":["rugby","cricket"]}`),
-				impExtMap: map[string]interface{}{},
-			},
-			expectedImpExt: map[string]interface{}{
-				"dfp_ad_unit_code": "/2222/home",
-				"key_val":          "sport=rugby,cricket",
-			},
-		},
-		{
-			name: "Targeting and Invalid Adserver object in imp.ext.data",
-			args: args{
-				data:      json.RawMessage(`{"adserver": "invalid","sport":["rugby","cricket"]}`),
-				impExtMap: map[string]interface{}{},
-			},
-			expectedImpExt: map[string]interface{}{
-				"key_val": "sport=rugby,cricket",
-			},
-		},
-		{
-			name: "key_val already present in imp.ext.data",
-			args: args{
-				data: json.RawMessage(`{"sport":["rugby","cricket"]}`),
-				impExtMap: map[string]interface{}{
-					"key_val": "k1=v1|k2=v2",
-				},
-			},
-			expectedImpExt: map[string]interface{}{
-				"key_val": "k1=v1|k2=v2|sport=rugby,cricket",
-			},
-		},
-		{
-			name: "int data present in imp.ext.data",
-			args: args{
-				data:      json.RawMessage(`{"age": 25}`),
-				impExtMap: map[string]interface{}{},
-			},
-			expectedImpExt: map[string]interface{}{
-				"key_val": "age=25",
-			},
-		},
-		{
-			name: "float data present in imp.ext.data",
-			args: args{
-				data:      json.RawMessage(`{"floor": 0.15}`),
-				impExtMap: map[string]interface{}{},
-			},
-			expectedImpExt: map[string]interface{}{
-				"key_val": "floor=0.15",
-			},
-		},
-		{
-			name: "bool data present in imp.ext.data",
-			args: args{
-				data:      json.RawMessage(`{"k1": true}`),
-				impExtMap: map[string]interface{}{},
-			},
-			expectedImpExt: map[string]interface{}{
-				"key_val": "k1=true",
-			},
-		},
-		{
-			name: "imp.ext.data is not present",
-			args: args{
-				data:      nil,
-				impExtMap: map[string]interface{}{},
-			},
-			expectedImpExt: map[string]interface{}{},
-		},
-		{
-			name: "string with spaces present in imp.ext.data",
-			args: args{
-				data:      json.RawMessage(`{"  category  ": "   cinema  "}`),
-				impExtMap: map[string]interface{}{},
-			},
-			expectedImpExt: map[string]interface{}{
-				"key_val": "category=cinema",
-			},
-		},
-		{
-			name: "string array with spaces present in imp.ext.data",
-			args: args{
-				data:      json.RawMessage(`{"  country\t": ["  India", "\tChina  "]}`),
-				impExtMap: map[string]interface{}{},
-			},
-			expectedImpExt: map[string]interface{}{
-				"key_val": "country=India,China",
-			},
-		},
-		{
-			name: "Invalid data present in imp.ext.data",
-			args: args{
-				data:      json.RawMessage(`{"country": [1, "India"],"category":"movies"}`),
-				impExtMap: map[string]interface{}{},
-			},
-			expectedImpExt: map[string]interface{}{
-				"key_val": "category=movies",
-			},
-=======
 func Test_getAlternateBidderCodesFromRequest(t *testing.T) {
 	type args struct {
 		bidRequest *openrtb2.BidRequest
@@ -613,107 +480,10 @@
 				bidRequest: &openrtb2.BidRequest{Ext: json.RawMessage(`{"prebid":{"alternatebiddercodes":{"enabled":true,"bidders":{"pubmatic":{"enabled":true,"allowedbiddercodes":["groupm"]}}}}}`)},
 			},
 			want: []string{"pubmatic", "groupm"},
->>>>>>> 21b2bd60
-		},
-	}
-	for _, tt := range tests {
-		t.Run(tt.name, func(t *testing.T) {
-<<<<<<< HEAD
-			populateFirstPartyDataImpAttributes(tt.args.data, tt.args.impExtMap)
-			assert.Equal(t, tt.expectedImpExt, tt.args.impExtMap)
-		})
-	}
-}
-
-func TestPopulateFirstPartyDataImpAttributesForMultipleAttributes(t *testing.T) {
-	impExtMap := map[string]interface{}{
-		"key_val": "k1=v1|k2=v2",
-	}
-	data := json.RawMessage(`{"sport":["rugby","cricket"],"pageType":"article","age":30,"floor":1.25}`)
-	expectedKeyValArr := []string{"age=30", "floor=1.25", "k1=v1", "k2=v2", "pageType=article", "sport=rugby,cricket"}
-
-	populateFirstPartyDataImpAttributes(data, impExtMap)
-
-	//read dctr value and split on "|" for comparison
-	actualKeyValArr := strings.Split(impExtMap[dctrKeyName].(string), "|")
-	sort.Strings(actualKeyValArr)
-	assert.Equal(t, expectedKeyValArr, actualKeyValArr)
-}
-
-func TestGetStringArray(t *testing.T) {
-	tests := []struct {
-		name   string
-		input  interface{}
-		output []string
-	}{
-		{
-			name:   "Valid String Array",
-			input:  append(make([]interface{}, 0), "hello", "world"),
-			output: []string{"hello", "world"},
-		},
-		{
-			name:   "Invalid String Array",
-			input:  "hello",
-			output: nil,
-		},
-	}
-	for _, tt := range tests {
-		t.Run(tt.name, func(t *testing.T) {
-			got := getStringArray(tt.input)
-			assert.Equal(t, tt.output, got)
-		})
-	}
-}
-
-func TestIsStringArray(t *testing.T) {
-	tests := []struct {
-		name   string
-		input  []interface{}
-		output bool
-	}{
-		{
-			name:   "Valid String Array",
-			input:  append(make([]interface{}, 0), "hello", "world"),
-			output: true,
-		},
-		{
-			name:   "Invalid String Array",
-			input:  append(make([]interface{}, 0), 1, 2),
-			output: false,
-		},
-	}
-	for _, tt := range tests {
-		t.Run(tt.name, func(t *testing.T) {
-			got := isStringArray(tt.input)
-			assert.Equal(t, tt.output, got)
-		})
-	}
-}
-
-func TestGetMapFromJSON(t *testing.T) {
-	tests := []struct {
-		name   string
-		input  json.RawMessage
-		output map[string]interface{}
-	}{
-		{
-			name:  "Valid JSON",
-			input: json.RawMessage("{\"buyid\":\"testBuyId\"}"),
-			output: map[string]interface{}{
-				"buyid": "testBuyId",
-			},
-		},
-		{
-			name:   "Invalid JSON",
-			input:  json.RawMessage("{\"buyid\":}"),
-			output: nil,
-		},
-	}
-	for _, tt := range tests {
-		t.Run(tt.name, func(t *testing.T) {
-			got := getMapFromJSON(tt.input)
-			assert.Equal(t, tt.output, got)
-=======
+		},
+	}
+	for _, tt := range tests {
+		t.Run(tt.name, func(t *testing.T) {
 			var reqExt *openrtb_ext.ExtRequest
 			if len(tt.args.bidRequest.Ext) > 0 {
 				err := json.Unmarshal(tt.args.bidRequest.Ext, &reqExt)
@@ -724,7 +494,239 @@
 
 			got := getAlternateBidderCodesFromRequestExt(reqExt)
 			assert.ElementsMatch(t, got, tt.want, tt.name)
->>>>>>> 21b2bd60
+		})
+	}
+}
+
+func TestPopulateFirstPartyDataImpAttributes(t *testing.T) {
+	type args struct {
+		data      json.RawMessage
+		impExtMap map[string]interface{}
+	}
+	tests := []struct {
+		name           string
+		args           args
+		expectedImpExt map[string]interface{}
+	}{
+		{
+			name: "Only Targeting present in imp.ext.data",
+			args: args{
+				data:      json.RawMessage(`{"sport":["rugby","cricket"]}`),
+				impExtMap: map[string]interface{}{},
+			},
+			expectedImpExt: map[string]interface{}{
+				"key_val": "sport=rugby,cricket",
+			},
+		},
+		{
+			name: "Targeting and adserver object present in imp.ext.data",
+			args: args{
+				data:      json.RawMessage(`{"adserver": {"name": "gam","adslot": "/1111/home"},"pbadslot": "/2222/home","sport":["rugby","cricket"]}`),
+				impExtMap: map[string]interface{}{},
+			},
+			expectedImpExt: map[string]interface{}{
+				"dfp_ad_unit_code": "/1111/home",
+				"key_val":          "sport=rugby,cricket",
+			},
+		},
+		{
+			name: "Targeting and pbadslot key present in imp.ext.data ",
+			args: args{
+				data:      json.RawMessage(`{"pbadslot": "/2222/home","sport":["rugby","cricket"]}`),
+				impExtMap: map[string]interface{}{},
+			},
+			expectedImpExt: map[string]interface{}{
+				"dfp_ad_unit_code": "/2222/home",
+				"key_val":          "sport=rugby,cricket",
+			},
+		},
+		{
+			name: "Targeting and Invalid Adserver object in imp.ext.data",
+			args: args{
+				data:      json.RawMessage(`{"adserver": "invalid","sport":["rugby","cricket"]}`),
+				impExtMap: map[string]interface{}{},
+			},
+			expectedImpExt: map[string]interface{}{
+				"key_val": "sport=rugby,cricket",
+			},
+		},
+		{
+			name: "key_val already present in imp.ext.data",
+			args: args{
+				data: json.RawMessage(`{"sport":["rugby","cricket"]}`),
+				impExtMap: map[string]interface{}{
+					"key_val": "k1=v1|k2=v2",
+				},
+			},
+			expectedImpExt: map[string]interface{}{
+				"key_val": "k1=v1|k2=v2|sport=rugby,cricket",
+			},
+		},
+		{
+			name: "int data present in imp.ext.data",
+			args: args{
+				data:      json.RawMessage(`{"age": 25}`),
+				impExtMap: map[string]interface{}{},
+			},
+			expectedImpExt: map[string]interface{}{
+				"key_val": "age=25",
+			},
+		},
+		{
+			name: "float data present in imp.ext.data",
+			args: args{
+				data:      json.RawMessage(`{"floor": 0.15}`),
+				impExtMap: map[string]interface{}{},
+			},
+			expectedImpExt: map[string]interface{}{
+				"key_val": "floor=0.15",
+			},
+		},
+		{
+			name: "bool data present in imp.ext.data",
+			args: args{
+				data:      json.RawMessage(`{"k1": true}`),
+				impExtMap: map[string]interface{}{},
+			},
+			expectedImpExt: map[string]interface{}{
+				"key_val": "k1=true",
+			},
+		},
+		{
+			name: "imp.ext.data is not present",
+			args: args{
+				data:      nil,
+				impExtMap: map[string]interface{}{},
+			},
+			expectedImpExt: map[string]interface{}{},
+		},
+		{
+			name: "string with spaces present in imp.ext.data",
+			args: args{
+				data:      json.RawMessage(`{"  category  ": "   cinema  "}`),
+				impExtMap: map[string]interface{}{},
+			},
+			expectedImpExt: map[string]interface{}{
+				"key_val": "category=cinema",
+			},
+		},
+		{
+			name: "string array with spaces present in imp.ext.data",
+			args: args{
+				data:      json.RawMessage(`{"  country\t": ["  India", "\tChina  "]}`),
+				impExtMap: map[string]interface{}{},
+			},
+			expectedImpExt: map[string]interface{}{
+				"key_val": "country=India,China",
+			},
+		},
+		{
+			name: "Invalid data present in imp.ext.data",
+			args: args{
+				data:      json.RawMessage(`{"country": [1, "India"],"category":"movies"}`),
+				impExtMap: map[string]interface{}{},
+			},
+			expectedImpExt: map[string]interface{}{
+				"key_val": "category=movies",
+			},
+		},
+	}
+	for _, tt := range tests {
+		t.Run(tt.name, func(t *testing.T) {
+			populateFirstPartyDataImpAttributes(tt.args.data, tt.args.impExtMap)
+			assert.Equal(t, tt.expectedImpExt, tt.args.impExtMap)
+		})
+	}
+}
+
+func TestPopulateFirstPartyDataImpAttributesForMultipleAttributes(t *testing.T) {
+	impExtMap := map[string]interface{}{
+		"key_val": "k1=v1|k2=v2",
+	}
+	data := json.RawMessage(`{"sport":["rugby","cricket"],"pageType":"article","age":30,"floor":1.25}`)
+	expectedKeyValArr := []string{"age=30", "floor=1.25", "k1=v1", "k2=v2", "pageType=article", "sport=rugby,cricket"}
+
+	populateFirstPartyDataImpAttributes(data, impExtMap)
+
+	//read dctr value and split on "|" for comparison
+	actualKeyValArr := strings.Split(impExtMap[dctrKeyName].(string), "|")
+	sort.Strings(actualKeyValArr)
+	assert.Equal(t, expectedKeyValArr, actualKeyValArr)
+}
+
+func TestGetStringArray(t *testing.T) {
+	tests := []struct {
+		name   string
+		input  interface{}
+		output []string
+	}{
+		{
+			name:   "Valid String Array",
+			input:  append(make([]interface{}, 0), "hello", "world"),
+			output: []string{"hello", "world"},
+		},
+		{
+			name:   "Invalid String Array",
+			input:  "hello",
+			output: nil,
+		},
+	}
+	for _, tt := range tests {
+		t.Run(tt.name, func(t *testing.T) {
+			got := getStringArray(tt.input)
+			assert.Equal(t, tt.output, got)
+		})
+	}
+}
+
+func TestIsStringArray(t *testing.T) {
+	tests := []struct {
+		name   string
+		input  []interface{}
+		output bool
+	}{
+		{
+			name:   "Valid String Array",
+			input:  append(make([]interface{}, 0), "hello", "world"),
+			output: true,
+		},
+		{
+			name:   "Invalid String Array",
+			input:  append(make([]interface{}, 0), 1, 2),
+			output: false,
+		},
+	}
+	for _, tt := range tests {
+		t.Run(tt.name, func(t *testing.T) {
+			got := isStringArray(tt.input)
+			assert.Equal(t, tt.output, got)
+		})
+	}
+}
+
+func TestGetMapFromJSON(t *testing.T) {
+	tests := []struct {
+		name   string
+		input  json.RawMessage
+		output map[string]interface{}
+	}{
+		{
+			name:  "Valid JSON",
+			input: json.RawMessage("{\"buyid\":\"testBuyId\"}"),
+			output: map[string]interface{}{
+				"buyid": "testBuyId",
+			},
+		},
+		{
+			name:   "Invalid JSON",
+			input:  json.RawMessage("{\"buyid\":}"),
+			output: nil,
+		},
+	}
+	for _, tt := range tests {
+		t.Run(tt.name, func(t *testing.T) {
+			got := getMapFromJSON(tt.input)
+			assert.Equal(t, tt.output, got)
 		})
 	}
 }